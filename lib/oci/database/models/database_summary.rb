--- conflicted
+++ resolved
@@ -1,9 +1,5 @@
-<<<<<<< HEAD
-# Copyright (c) 2016, 2020, Oracle and/or its affiliates. All rights reserved.
-=======
 # Copyright (c) 2016, 2020, Oracle and/or its affiliates.  All rights reserved.
 # This software is dual-licensed to you under the Universal Permissive License (UPL) 1.0 as shown at https://oss.oracle.com/licenses/upl or Apache License 2.0 as shown at http://www.apache.org/licenses/LICENSE-2.0. You may choose either license.
->>>>>>> 50ccc240
 
 require 'date'
 require 'logger'
@@ -365,11 +361,7 @@
     # Calculates hash code according to all attributes.
     # @return [Fixnum] Hash code
     def hash
-<<<<<<< HEAD
-      [id, compartment_id, character_set, ncharacter_set, db_home_id, db_system_id, vm_cluster_id, db_name, pdb_name, db_workload, db_unique_name, lifecycle_details, lifecycle_state, time_created, db_backup_config, freeform_tags, defined_tags, connection_strings].hash
-=======
       [id, compartment_id, character_set, ncharacter_set, db_home_id, db_system_id, vm_cluster_id, db_name, pdb_name, db_workload, db_unique_name, lifecycle_details, lifecycle_state, time_created, last_backup_timestamp, db_backup_config, freeform_tags, defined_tags, connection_strings].hash
->>>>>>> 50ccc240
     end
     # rubocop:enable Metrics/AbcSize, Layout/EmptyLines
 
