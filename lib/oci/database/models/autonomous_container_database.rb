--- conflicted
+++ resolved
@@ -1,9 +1,5 @@
-<<<<<<< HEAD
-# Copyright (c) 2016, 2020, Oracle and/or its affiliates. All rights reserved.
-=======
 # Copyright (c) 2016, 2020, Oracle and/or its affiliates.  All rights reserved.
 # This software is dual-licensed to you under the Universal Permissive License (UPL) 1.0 as shown at https://oss.oracle.com/licenses/upl or Apache License 2.0 as shown at http://www.apache.org/licenses/LICENSE-2.0. You may choose either license.
->>>>>>> 50ccc240
 
 require 'date'
 require 'logger'
@@ -368,11 +364,7 @@
     # Calculates hash code according to all attributes.
     # @return [Fixnum] Hash code
     def hash
-<<<<<<< HEAD
-      [id, compartment_id, display_name, service_level_agreement_type, autonomous_exadata_infrastructure_id, lifecycle_state, lifecycle_details, time_created, patch_model, last_maintenance_run_id, next_maintenance_run_id, maintenance_window, freeform_tags, defined_tags, availability_domain, backup_config].hash
-=======
       [id, compartment_id, display_name, service_level_agreement_type, autonomous_exadata_infrastructure_id, lifecycle_state, lifecycle_details, time_created, patch_model, last_maintenance_run_id, next_maintenance_run_id, maintenance_window, freeform_tags, defined_tags, availability_domain, db_version, backup_config].hash
->>>>>>> 50ccc240
     end
     # rubocop:enable Metrics/AbcSize, Layout/EmptyLines
 
