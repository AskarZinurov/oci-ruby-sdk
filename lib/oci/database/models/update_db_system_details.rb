--- conflicted
+++ resolved
@@ -1,9 +1,5 @@
-<<<<<<< HEAD
-# Copyright (c) 2016, 2020, Oracle and/or its affiliates. All rights reserved.
-=======
 # Copyright (c) 2016, 2020, Oracle and/or its affiliates.  All rights reserved.
 # This software is dual-licensed to you under the Universal Permissive License (UPL) 1.0 as shown at https://oss.oracle.com/licenses/upl or Apache License 2.0 as shown at http://www.apache.org/licenses/LICENSE-2.0. You may choose either license.
->>>>>>> 50ccc240
 
 require 'date'
 
@@ -242,11 +238,7 @@
     # Calculates hash code according to all attributes.
     # @return [Fixnum] Hash code
     def hash
-<<<<<<< HEAD
-      [cpu_core_count, version, ssh_public_keys, data_storage_size_in_gbs, freeform_tags, defined_tags, shape, nsg_ids, backup_network_nsg_ids].hash
-=======
       [cpu_core_count, version, ssh_public_keys, data_storage_size_in_gbs, freeform_tags, defined_tags, shape, nsg_ids, backup_network_nsg_ids, license_model, maintenance_window_details].hash
->>>>>>> 50ccc240
     end
     # rubocop:enable Metrics/AbcSize, Layout/EmptyLines
 
