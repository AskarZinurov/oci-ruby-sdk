<<<<<<< HEAD
# Copyright (c) 2016, 2020, Oracle and/or its affiliates. All rights reserved.
=======
# Copyright (c) 2016, 2020, Oracle and/or its affiliates.  All rights reserved.
# This software is dual-licensed to you under the Universal Permissive License (UPL) 1.0 as shown at https://oss.oracle.com/licenses/upl or Apache License 2.0 as shown at http://www.apache.org/licenses/LICENSE-2.0. You may choose either license.
>>>>>>> 50ccc240

require 'pp'

require 'logger'
module OCI
  # rubocop:disable Style/MutableConstant

  # Module defining available regions and helper methods to get value service endpoints
  module Regions
    REGION_ENUM = [
      REGION_AP_CHIYODA_1 = 'ap-chiyoda-1'.freeze,
      REGION_AP_CHUNCHEON_1 = 'ap-chuncheon-1'.freeze,
      REGION_AP_HYDERABAD_1 = 'ap-hyderabad-1'.freeze,
      REGION_AP_MUMBAI_1 = 'ap-mumbai-1'.freeze,
      REGION_AP_MELBOURNE_1 = 'ap-melbourne-1'.freeze,
      REGION_AP_OSAKA_1 = 'ap-osaka-1'.freeze,
      REGION_AP_SEOUL_1 = 'ap-seoul-1'.freeze,
      REGION_AP_SYDNEY_1 = 'ap-sydney-1'.freeze,
<<<<<<< HEAD
=======
      REGION_AP_TOKYO_1 = 'ap-tokyo-1'.freeze,
>>>>>>> 50ccc240
      REGION_CA_MONTREAL_1 = 'ca-montreal-1'.freeze,
      REGION_CA_TORONTO_1 = 'ca-toronto-1'.freeze,
      REGION_EU_AMSTERDAM_1 = 'eu-amsterdam-1'.freeze,
      REGION_EU_FRANKFURT_1 = 'eu-frankfurt-1'.freeze,
      REGION_EU_ZURICH_1 = 'eu-zurich-1'.freeze,
      REGION_ME_JEDDAH_1 = 'me-jeddah-1'.freeze,
      REGION_SA_SAOPAULO_1 = 'sa-saopaulo-1'.freeze,
      REGION_UK_GOV_LONDON_1 = 'uk-gov-london-1'.freeze,
      REGION_UK_LONDON_1 = 'uk-london-1'.freeze,
      REGION_US_PHOENIX_1 = 'us-phoenix-1'.freeze,
      REGION_US_ASHBURN_1 = 'us-ashburn-1'.freeze,
      REGION_US_LANGLEY_1 = 'us-langley-1'.freeze,
      REGION_US_LUKE_1 = 'us-luke-1'.freeze,
      REGION_US_GOV_ASHBURN_1 = 'us-gov-ashburn-1'.freeze,
      REGION_US_GOV_PHOENIX_1 = 'us-gov-phoenix-1'.freeze,
      REGION_US_GOV_CHICAGO_1 = 'us-gov-chicago-1'.freeze
    ]

    REGION_SHORT_NAMES_TO_LONG_NAMES = {
      'ams': REGION_EU_AMSTERDAM_1,
      'bom': REGION_AP_MUMBAI_1,
      'fra': REGION_EU_FRANKFURT_1,
      'gru': REGION_SA_SAOPAULO_1,
      'hyd': REGION_AP_HYDERABAD_1,
      'iad': REGION_US_ASHBURN_1,
      'icn': REGION_AP_SEOUL_1,
<<<<<<< HEAD
      'jed': REGION_ME_JEDDAH_1.freeze,
=======
      'jed': REGION_ME_JEDDAH_1,
>>>>>>> 50ccc240
      'kix': REGION_AP_OSAKA_1,
      'lhr': REGION_UK_LONDON_1,
      'ltn': REGION_UK_GOV_LONDON_1,
      'mel': REGION_AP_MELBOURNE_1,
<<<<<<< HEAD
      'nrt': REGION_AP_TOKYO_1,
      'phx': REGION_US_PHOENIX_1,
      'syd': REGION_AP_SYDNEY_1,
=======
      'nja': REGION_AP_CHIYODA_1,
      'nrt': REGION_AP_TOKYO_1,
      'phx': REGION_US_PHOENIX_1,
      'syd': REGION_AP_SYDNEY_1,
      'yny': REGION_AP_CHUNCHEON_1,
>>>>>>> 50ccc240
      'yul': REGION_CA_MONTREAL_1,
      'yyz': REGION_CA_TORONTO_1,
      'zrh': REGION_EU_ZURICH_1
    }

    # --- Start of region realm mapping ---
    REGION_REALM_MAPPING = {
      'ap-chiyoda-1': 'oc8'.freeze,
      'ap-chuncheon-1': 'oc1'.freeze,
      'ap-hyderabad-1': 'oc1'.freeze,
      'ap-mumbai-1': 'oc1'.freeze,
      'ap-melbourne-1': 'oc1'.freeze,
      'ap-osaka-1': 'oc1'.freeze,
      'ap-seoul-1': 'oc1'.freeze,
      'ap-sydney-1': 'oc1'.freeze,
      'ap-tokyo-1': 'oc1'.freeze,
      'ca-montreal-1': 'oc1'.freeze,
      'ca-toronto-1': 'oc1'.freeze,
      'eu-amsterdam-1': 'oc1'.freeze,
      'eu-frankfurt-1': 'oc1'.freeze,
      'eu-zurich-1': 'oc1'.freeze,
      'me-jeddah-1': 'oc1'.freeze,
      'sa-saopaulo-1': 'oc1'.freeze,
      'uk-gov-london-1': 'oc4'.freeze,
      'uk-london-1': 'oc1'.freeze,
      'us-phoenix-1': 'oc1'.freeze,
      'us-ashburn-1': 'oc1'.freeze,
      'us-langley-1': 'oc2'.freeze,
      'us-luke-1': 'oc2'.freeze,
      'us-gov-ashburn-1': 'oc3'.freeze,
      'us-gov-phoenix-1': 'oc3'.freeze,
      'us-gov-chicago-1': 'oc3'.freeze
    }
    # ---  end of region realm mapping  ---

    # --- Start of realm domain mapping ---
    REALM_DOMAIN_MAPPING = {
      'oc1': 'oraclecloud.com'.freeze,
      'oc2': 'oraclegovcloud.com'.freeze,
      'oc3': 'oraclegovcloud.com'.freeze,
<<<<<<< HEAD
      'oc4': 'oraclegovcloud.uk'.freeze
    }.freeze
=======
      'oc4': 'oraclegovcloud.uk'.freeze,
      'oc8': 'oraclecloud8.com'.freeze
    }
>>>>>>> 50ccc240
    # ---  end of realm domain mapping  ---

    # --- Start of service prefixes ---
    SERVICE_ENDPOINT_PREFIX_MAPPING = {
      AnnouncementClient: 'announcements',
      AuditClient: 'audit',
      Auth: 'auth',
      AutoScalingClient: 'autoscaling',
      BlockstorageClient: 'iaas',
      BudgetClient: 'usage',
      ComputeClient: 'iaas',
      ComputeManagementClient: 'iaas',
      ContainerEngineClient: 'containerengine',
      DatabaseClient: 'database',
      DnsClient: 'dns',
      EmailClient: 'email',
      FileStorageClient: 'filestorage',
      HealthChecksClient: 'healthchecks',
      IdentityClient: 'identity',
      KmsVaultClient: 'kms',
      LoadBalancerClient: 'iaas',
      MonitoringClient: 'telemetry',
      NotificationControlPlaneClient: 'notification',
      NotificationDataPlaneClient: 'notification',
      ObjectStorageClient: 'objectstorage',
      ResourceManagerClient: 'resourcemanager',
      ResourceSearchClient: 'query',
      StreamAdminClient: 'streams',
      StreamClient: 'streams',
      VirtualNetworkClient: 'iaas',
      WaasClient: 'waas'
    }.freeze
    # --- End of service prefixes ---

    # boolean flags to see if region meta data has been read from config file, envvar or instance metadata service(imds)
    # All are set to false initially.
    @has_read_env_var = @has_read_cfg_file = @has_read_imds = false

    # boolean flag to see if user has opt in to use imds, default set to false
    @opt_in_for_imds = false

    # rubocop:enable Style/MutableConstant

    # Region Metadata schema keys
    REGION_METADATA_KEYS = %w[realmKey realmDomainComponent regionKey regionIdentifier].freeze

    # Region metadata environment variable name
    OCI_REGION_METADATA_VAR_NAME = 'OCI_REGION_METADATA'.freeze

    # Region Metadata Configuration File location
    REGION_METADATA_CFG_FILE_LOCATION = "#{Dir.home}/.oci/regions-config.json".freeze

    # Returns an endpoint for the given region and service.
    #
    # @param [String] region A region used to determine the service endpoint. This will usually
    #   correspond to a value in {OCI::Regions::REGION_ENUM}, but may be an arbitrary string.
    # @param [Symbol] service A symbol representing a service client class (e.g. :IdentityClient)
    #
    # @return [String] A fully qualified endpoint
    def self.get_service_endpoint(region, service)
      # check if the region exists in config file, environment variable or region meta_data_service
      # and add it to the existing map of regions.
      check_and_add_region_metadata(region)
      prefix = SERVICE_ENDPOINT_PREFIX_MAPPING[service]
      raise "Service '#{service}' is not supported." unless prefix

      format_endpoint(prefix, region)
    end

    # Returns an endpoint for the given region and service endpoint template.
    #
    # @param [String] region A region used to determine the service endpoint. This will usually
    #   correspond to a value in {OCI::Regions::REGION_ENUM}, but may be an arbitrary string.
    # @param [String] endpoint_template A service endpoint template defined by service team in spec.
    #
    # @return [String] A fully qualified endpoint
    def self.get_service_endpoint_for_template(region, endpoint_template)
      # check if the region exists in config file, environment variable or region meta_data_service
      # and add it to the existing map of regions.
      check_and_add_region_metadata(region)
      endpoint = endpoint_template.clone

      # replace the token inside service_endpoint_template if exists
      [
        ['{region}', region],
        ['{secondLevelDomain}', get_second_level_domain(region).to_s]
      ].each { |k, v| endpoint.sub!(k, v) }
      endpoint
    end

    # @return [Boolean] Returns true if the given string corresponds to a known region, as defined in
    # {OCI::Regions::REGION_ENUM}.
    def self.valid_region?(region)
      REGION_ENUM.include? region
    end

    def self.format_endpoint(prefix, region)
      second_level_domain = get_second_level_domain(region)
      "https://#{prefix}.#{region}.#{second_level_domain}"
    end

    # Returns a second level domain for the given region.
    #
    # @param [String] region A region used to get the second level domain. This will usually
    #   correspond to a value in {OCI::Regions::REGION_ENUM}, but may be an arbitrary string.
    #
    # @return [String] A second level domain for given region, default to oraclecloud.com
    def self.get_second_level_domain(region)
      symbolised_region = region.to_sym

      # get realm from region, default to oc1
      realm = if REGION_REALM_MAPPING.key?(symbolised_region)
                REGION_REALM_MAPPING[symbolised_region]
              else
                'oc1'
              end

      # return second level domain if exists
      symbolised_realm = realm.to_sym

      return REALM_DOMAIN_MAPPING[symbolised_realm] if REALM_DOMAIN_MAPPING.key?(symbolised_realm)

      REALM_DOMAIN_MAPPING[:oc1]
    end

    #  If the region information is not available in the existing maps, following sources are checked in order:
    #  1. Regions Configuration File at ~/.oci/regions-config.json
    #  2. Region Metadata Environment variable
    #  3. Instance Metadata Service
    #
    #  The region metadata schema is:
    #  {
    #      "realmKey" : string,
    #      "realmDomainComponent" : string,
    #      "regionKey" : string,
    #      "regionIdentifier" : string
    #  }
    #
    #  If the region still cannot be resolved, we fall back to OC1 realm
    def self.check_and_add_region_metadata(region)
      # Follow the hierarchy of sources
      return if valid_region?(region)
      return if !@has_read_cfg_file && region_metadata_from_cfg_file(region)
      return if !@has_read_env_var && region_metadata_from_env_var(region)
      return if @opt_in_for_imds && !@has_read_imds && region_from_instance_metadata_service(region)
    end

    # Read region from metadata config file
    def self.region_metadata_from_cfg_file(region)
      @has_read_cfg_file = true
      config_file_location = File.expand_path(REGION_METADATA_CFG_FILE_LOCATION)
      unless File.file?(config_file_location)
        OCI.logger.debug('Config file does not exist.') if OCI.logger
        return false
      end

      begin
        file_hash = File.read(config_file_location)
        metadata_array = read_metadata(file_hash)
      rescue JSON::ParserError
        OCI.logger.debug('Failed to parse json file ' + config_file_location) if OCI.logger
        return false
      end

      # boolean flag to confirm if the region is found in the metadata array
      has_found_region = false
      metadata_array.each do |metadata|
        next unless check_valid_schema(metadata)

        metadata.each { |_k, v| v.downcase! }
        has_region = update_regions_map(metadata, region)
        has_found_region ||= has_region
      end
      has_found_region
    end

    # Read region from instance metadata service
    def self.region_from_instance_metadata_service(region)
      @has_read_imds = true

      region_info = {}
      begin
        url = OCI::Auth::Signers::InstancePrincipalsSecurityTokenSigner::GET_REGION_INFO_URL
        uri_region_info = URI(url)
        region_info_client = Net::HTTP.new(uri_region_info.hostname, uri_region_info.port)
        # region_info_client.max_retries = 0
        region_info_client.open_timeout = 10
        region_info_client.read_timeout = 60
        region_info_client.request(OCI::Auth::Util.get_metadata_request(url, 'get')) do |response|
          return false unless response.is_a? Net::HTTPSuccess

          region_info = read_metadata(response.body)
        end
      rescue JSON::ParserError
        OCI.logger.debug('Failed to parse json from regionInfo endpoint') if OCI.logger
        return false
      end

      if check_valid_schema(region_info)
        region_info.each { |_k, v| v.downcase! }
        return update_regions_map(region_info, region)
      end

      false
    end

    # This method adds Region metadata info from OCI_REGION_METADATA environment variable to list of existing regions
    # if the region does not exists already.
    def self.region_metadata_from_env_var(region)
      begin
        @has_read_env_var = true
        region_meta_data = ENV[OCI_REGION_METADATA_VAR_NAME]

        # Empty value for environment variable OCI_REGION_METADATA
        return false if region_meta_data.nil? || region_meta_data.empty?

        metadata = read_metadata(region_meta_data)
      rescue JSON::ParserError
        OCI.logger.debug('Failed to parse json from environment variable ' + OCI_REGION_METADATA_VAR_NAME) if OCI.logger
        return false
      end

      if check_valid_schema(metadata)
        metadata.each { |_k, v| v.downcase! }
        return update_regions_map(metadata, region)
      end

      false
    end

    def self.read_metadata(metadata_env)
      JSON.parse(metadata_env)
    end

    def self.check_valid_schema(region_metadata)
      REGION_METADATA_KEYS.each do |key|
        unless region_metadata.key? key
          OCI.logger.debug("Key #{key} not found in region metadata") if OCI.logger
          return false
        end

        if region_metadata[key].nil? || region_metadata[key].empty?
          OCI.logger.debug("Value for key #{key} in region metadata is empty") if OCI.logger
          return false
        end
      end
      true
    end

    def self.update_regions_map(metadata, region)
      region_identifier = metadata['regionIdentifier']
      realm_key = metadata['realmKey']
      region_key = metadata['regionKey']
      realm_domain_component = metadata['realmDomainComponent']

      # Add region
      REGION_ENUM.push(region_identifier) unless REGION_ENUM.include?(region_identifier)
      REGION_SHORT_NAMES_TO_LONG_NAMES[region_key.to_sym] ||= region_identifier
      REALM_DOMAIN_MAPPING[realm_key.to_sym] ||= realm_domain_component
      REGION_REALM_MAPPING[region_identifier.to_sym] ||= realm_key

      REGION_ENUM.include? region
    end

    def self.enable_instance_metadata_service
      @opt_in_for_imds = true
    end

    def self.reset_imds_settings
      @opt_in_for_imds = false
      @has_read_imds = false
    end
  end
end<|MERGE_RESOLUTION|>--- conflicted
+++ resolved
@@ -1,9 +1,5 @@
-<<<<<<< HEAD
-# Copyright (c) 2016, 2020, Oracle and/or its affiliates. All rights reserved.
-=======
 # Copyright (c) 2016, 2020, Oracle and/or its affiliates.  All rights reserved.
 # This software is dual-licensed to you under the Universal Permissive License (UPL) 1.0 as shown at https://oss.oracle.com/licenses/upl or Apache License 2.0 as shown at http://www.apache.org/licenses/LICENSE-2.0. You may choose either license.
->>>>>>> 50ccc240
 
 require 'pp'
 
@@ -22,10 +18,7 @@
       REGION_AP_OSAKA_1 = 'ap-osaka-1'.freeze,
       REGION_AP_SEOUL_1 = 'ap-seoul-1'.freeze,
       REGION_AP_SYDNEY_1 = 'ap-sydney-1'.freeze,
-<<<<<<< HEAD
-=======
       REGION_AP_TOKYO_1 = 'ap-tokyo-1'.freeze,
->>>>>>> 50ccc240
       REGION_CA_MONTREAL_1 = 'ca-montreal-1'.freeze,
       REGION_CA_TORONTO_1 = 'ca-toronto-1'.freeze,
       REGION_EU_AMSTERDAM_1 = 'eu-amsterdam-1'.freeze,
@@ -52,26 +45,16 @@
       'hyd': REGION_AP_HYDERABAD_1,
       'iad': REGION_US_ASHBURN_1,
       'icn': REGION_AP_SEOUL_1,
-<<<<<<< HEAD
-      'jed': REGION_ME_JEDDAH_1.freeze,
-=======
       'jed': REGION_ME_JEDDAH_1,
->>>>>>> 50ccc240
       'kix': REGION_AP_OSAKA_1,
       'lhr': REGION_UK_LONDON_1,
       'ltn': REGION_UK_GOV_LONDON_1,
       'mel': REGION_AP_MELBOURNE_1,
-<<<<<<< HEAD
-      'nrt': REGION_AP_TOKYO_1,
-      'phx': REGION_US_PHOENIX_1,
-      'syd': REGION_AP_SYDNEY_1,
-=======
       'nja': REGION_AP_CHIYODA_1,
       'nrt': REGION_AP_TOKYO_1,
       'phx': REGION_US_PHOENIX_1,
       'syd': REGION_AP_SYDNEY_1,
       'yny': REGION_AP_CHUNCHEON_1,
->>>>>>> 50ccc240
       'yul': REGION_CA_MONTREAL_1,
       'yyz': REGION_CA_TORONTO_1,
       'zrh': REGION_EU_ZURICH_1
@@ -112,14 +95,9 @@
       'oc1': 'oraclecloud.com'.freeze,
       'oc2': 'oraclegovcloud.com'.freeze,
       'oc3': 'oraclegovcloud.com'.freeze,
-<<<<<<< HEAD
-      'oc4': 'oraclegovcloud.uk'.freeze
-    }.freeze
-=======
       'oc4': 'oraclegovcloud.uk'.freeze,
       'oc8': 'oraclecloud8.com'.freeze
     }
->>>>>>> 50ccc240
     # ---  end of realm domain mapping  ---
 
     # --- Start of service prefixes ---
