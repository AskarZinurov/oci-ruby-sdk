--- conflicted
+++ resolved
@@ -1,9 +1,5 @@
-<<<<<<< HEAD
-# Copyright (c) 2016, 2020, Oracle and/or its affiliates. All rights reserved.
-=======
 # Copyright (c) 2016, 2020, Oracle and/or its affiliates.  All rights reserved.
 # This software is dual-licensed to you under the Universal Permissive License (UPL) 1.0 as shown at https://oss.oracle.com/licenses/upl or Apache License 2.0 as shown at http://www.apache.org/licenses/LICENSE-2.0. You may choose either license.
->>>>>>> 50ccc240
 
 require 'date'
 require 'logger'
@@ -44,22 +40,14 @@
     # @return [String]
     attr_accessor :key_id
 
-<<<<<<< HEAD
-    # The key version's current state.
-=======
     # The key version's current lifecycle state.
->>>>>>> 50ccc240
     #
     # Example: `ENABLED`
     #
     # @return [String]
     attr_reader :lifecycle_state
 
-<<<<<<< HEAD
-    # **[Required]** The source of the key material. When this value is INTERNAL, OCI KMS created the key material. When this value is EXTERNAL, the key material was imported
-=======
     # **[Required]** The source of the key material. When this value is INTERNAL, Key Management created the key material. When this value is EXTERNAL, the key material was imported from an external source.
->>>>>>> 50ccc240
     # @return [String]
     attr_reader :origin
 
