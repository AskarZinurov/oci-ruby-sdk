--- conflicted
+++ resolved
@@ -1,9 +1,5 @@
-<<<<<<< HEAD
-# Copyright (c) 2016, 2020, Oracle and/or its affiliates. All rights reserved.
-=======
 # Copyright (c) 2016, 2020, Oracle and/or its affiliates.  All rights reserved.
 # This software is dual-licensed to you under the Universal Permissive License (UPL) 1.0 as shown at https://oss.oracle.com/licenses/upl or Apache License 2.0 as shown at http://www.apache.org/licenses/LICENSE-2.0. You may choose either license.
->>>>>>> 50ccc240
 
 require 'date'
 require 'logger'
@@ -44,25 +40,17 @@
     # @return [String]
     attr_accessor :key_id
 
-<<<<<<< HEAD
-    # The key version's current state.
-=======
     # The key version's current lifecycle state.
->>>>>>> 50ccc240
     #
     # Example: `ENABLED`
     #
     # @return [String]
     attr_reader :lifecycle_state
 
-<<<<<<< HEAD
-    # The source of the key material. When this value is INTERNAL, OCI KMS created the key material. When this value is EXTERNAL, the key material was imported
-=======
     # The source of the key material. When this value is `INTERNAL`, Key Management
     # created the key material. When this value is `EXTERNAL`, the key material
     # was imported from an external source.
     #
->>>>>>> 50ccc240
     # @return [String]
     attr_reader :origin
 
@@ -98,12 +86,8 @@
         'origin': :'origin',
         'time_created': :'timeCreated',
         'time_of_deletion': :'timeOfDeletion',
-<<<<<<< HEAD
-        'vault_id': :'vaultId'
-=======
         'vault_id': :'vaultId',
         'restored_from_key_version_id': :'restoredFromKeyVersionId'
->>>>>>> 50ccc240
         # rubocop:enable Style/SymbolLiteral
       }
     end
@@ -119,12 +103,8 @@
         'origin': :'String',
         'time_created': :'DateTime',
         'time_of_deletion': :'DateTime',
-<<<<<<< HEAD
-        'vault_id': :'String'
-=======
         'vault_id': :'String',
         'restored_from_key_version_id': :'String'
->>>>>>> 50ccc240
         # rubocop:enable Style/SymbolLiteral
       }
     end
@@ -241,12 +221,8 @@
         origin == other.origin &&
         time_created == other.time_created &&
         time_of_deletion == other.time_of_deletion &&
-<<<<<<< HEAD
-        vault_id == other.vault_id
-=======
         vault_id == other.vault_id &&
         restored_from_key_version_id == other.restored_from_key_version_id
->>>>>>> 50ccc240
     end
     # rubocop:enable Metrics/CyclomaticComplexity, Metrics/AbcSize, Metrics/PerceivedComplexity, Layout/EmptyLines
 
@@ -262,11 +238,7 @@
     # Calculates hash code according to all attributes.
     # @return [Fixnum] Hash code
     def hash
-<<<<<<< HEAD
-      [compartment_id, id, key_id, lifecycle_state, origin, time_created, time_of_deletion, vault_id].hash
-=======
       [compartment_id, id, key_id, lifecycle_state, origin, time_created, time_of_deletion, vault_id, restored_from_key_version_id].hash
->>>>>>> 50ccc240
     end
     # rubocop:enable Metrics/AbcSize, Layout/EmptyLines
 
