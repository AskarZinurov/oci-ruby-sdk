--- conflicted
+++ resolved
@@ -1,9 +1,5 @@
-<<<<<<< HEAD
-# Copyright (c) 2016, 2020, Oracle and/or its affiliates. All rights reserved.
-=======
 # Copyright (c) 2016, 2020, Oracle and/or its affiliates.  All rights reserved.
 # This software is dual-licensed to you under the Universal Permissive License (UPL) 1.0 as shown at https://oss.oracle.com/licenses/upl or Apache License 2.0 as shown at http://www.apache.org/licenses/LICENSE-2.0. You may choose either license.
->>>>>>> 50ccc240
 
 require 'date'
 
@@ -11,11 +7,7 @@
 module OCI
   # ChangeKeyCompartmentDetails model.
   class KeyManagement::Models::ChangeKeyCompartmentDetails
-<<<<<<< HEAD
-    # **[Required]** The [OCID](https://docs.cloud.oracle.com/Content/General/Concepts/identifiers.htm) of the compartment to move the key to.
-=======
     # **[Required]** The [OCID](https://docs.cloud.oracle.com/Content/General/Concepts/identifiers.htm) of the compartment that you want to move the key to.
->>>>>>> 50ccc240
     # @return [String]
     attr_accessor :compartment_id
 
