<<<<<<< HEAD
# Copyright (c) 2016, 2020, Oracle and/or its affiliates. All rights reserved.
=======
# Copyright (c) 2016, 2020, Oracle and/or its affiliates.  All rights reserved.
# This software is dual-licensed to you under the Universal Permissive License (UPL) 1.0 as shown at https://oss.oracle.com/licenses/upl or Apache License 2.0 as shown at http://www.apache.org/licenses/LICENSE-2.0. You may choose either license.
>>>>>>> 50ccc240

# Top level module for the Oracle Cloud Infrastructure SDK
module OCI
<<<<<<< HEAD
  VERSION = '2.8.0'.freeze
=======
  VERSION = ('2.9.0'.freeze unless ENV['RUBY_SDK_VERSION']) || ENV['RUBY_SDK_VERSION']
>>>>>>> 50ccc240
end<|MERGE_RESOLUTION|>--- conflicted
+++ resolved
@@ -1,15 +1,7 @@
-<<<<<<< HEAD
-# Copyright (c) 2016, 2020, Oracle and/or its affiliates. All rights reserved.
-=======
 # Copyright (c) 2016, 2020, Oracle and/or its affiliates.  All rights reserved.
 # This software is dual-licensed to you under the Universal Permissive License (UPL) 1.0 as shown at https://oss.oracle.com/licenses/upl or Apache License 2.0 as shown at http://www.apache.org/licenses/LICENSE-2.0. You may choose either license.
->>>>>>> 50ccc240
 
 # Top level module for the Oracle Cloud Infrastructure SDK
 module OCI
-<<<<<<< HEAD
-  VERSION = '2.8.0'.freeze
-=======
   VERSION = ('2.9.0'.freeze unless ENV['RUBY_SDK_VERSION']) || ENV['RUBY_SDK_VERSION']
->>>>>>> 50ccc240
 end